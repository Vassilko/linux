--- conflicted
+++ resolved
@@ -1702,17 +1702,7 @@
 #ifdef CONFIG_DEBUG_FS
 	mwifiex_dev_debugfs_init(priv);
 #endif
-<<<<<<< HEAD
-	return dev;
-=======
 	return wdev;
-error:
-	if (dev && (dev->reg_state == NETREG_UNREGISTERED))
-		free_netdev(dev);
-	priv->bss_mode = NL80211_IFTYPE_UNSPECIFIED;
-
-	return NULL;
->>>>>>> 685fb72b
 }
 EXPORT_SYMBOL_GPL(mwifiex_add_virtual_intf);
 
