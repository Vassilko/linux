--- conflicted
+++ resolved
@@ -123,12 +123,7 @@
 	for_each_sg_page(pages->sgl, &sg_iter, pages->nents, 0) {
 		dma_addr_t page_addr;
 
-<<<<<<< HEAD
-		page_addr = sg_dma_address(sg_iter.sg) +
-				(sg_iter.sg_pgoffset << PAGE_SHIFT);
-=======
 		page_addr = sg_page_iter_dma_address(&sg_iter);
->>>>>>> bae36991
 		pt_vaddr[act_pte] = gen6_pte_encode(ppgtt->dev, page_addr,
 						    cache_level);
 		if (++act_pte == I915_PPGTT_PT_ENTRIES) {
@@ -428,12 +423,7 @@
 	dma_addr_t addr;
 
 	for_each_sg_page(st->sgl, &sg_iter, st->nents, 0) {
-<<<<<<< HEAD
-		addr = sg_dma_address(sg_iter.sg) +
-			(sg_iter.sg_pgoffset << PAGE_SHIFT);
-=======
 		addr = sg_page_iter_dma_address(&sg_iter);
->>>>>>> bae36991
 		iowrite32(gen6_pte_encode(dev, addr, level), &gtt_entries[i]);
 		i++;
 	}
